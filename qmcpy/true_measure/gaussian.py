from ._true_measure import TrueMeasure
from ..util import TransformError,DimensionError, ParameterError
from ..discrete_distribution import Sobol
from numpy import *
<<<<<<< HEAD
from numpy.linalg import cholesky, det, inv, eigh
=======
from numpy.linalg import *
>>>>>>> 7c188808
from scipy.stats import norm


class Gaussian(TrueMeasure):
    """
    Normal Measure.
    
    >>> dd = Sobol(2,seed=7)
    >>> g = Gaussian(dd,mean=1,covariance=1./4)
    >>> g
    Gaussian (TrueMeasure Object)
        mean            1
        covariance      2^(-2)
        decomp_type     pca
    >>> g.gen_samples(n_min=4,n_max=8)
    array([[ 1.533,  0.676],
           [ 0.817,  1.351],
           [ 1.136,  1.011],
           [ 0.379, -0.194]])
    >>> g.set_dimension(4)
    >>> g.gen_samples(n_min=2,n_max=4)
    array([[1.309, 0.445, 1.128, 0.813],
           [0.634, 1.171, 0.362, 1.528]])
    >>> g2 = Gaussian(Sobol(2),mean=[1,2],covariance=[[1,.5],[.5,2]])
    >>> g2
    Gaussian (TrueMeasure Object)
        mean            [1 2]
        covariance      [[1.  0.5]
                        [0.5 2. ]]
        decomp_type     pca
    >>> g2.pdf(array([0,0]))
    array([[0.038]])
    """

    parameters = ['mean', 'covariance', 'decomp_type']

    def __init__(self, distribution, mean=0., covariance=1., decomp_type='PCA'):
        """
        Args:
            distribution (DiscreteDistribution): DiscreteDistribution instance
            mean (float): mu for Normal(mu,sigma^2)
            covariance (ndarray): sigma^2 for Normal(mu,sigma^2). 
                A float or d (dimension) vector input will be extended to covariance*eye(d)
            decomp_type (str): method of decomposition either  
                "PCA" for principal component analysis or 
                "Cholesky" for cholesky decomposition.
        """
        self.distribution = distribution
        self.d = distribution.dimension
        self.mean = mean
        self.covariance = covariance
        self.decomp_type = decomp_type.lower()
        if isscalar(mean):
            mean = tile(mean,self.d)
        if isscalar(covariance):
            covariance = covariance*eye(self.d)
        self.mu = array(mean)
        self.sigma = array(covariance)
        if self.sigma.shape==(self.d,):
            self.sigma = diag(self.sigma)
        if not (len(self.mu)==self.d and self.sigma.shape==(self.d,self.d)):
            raise DimensionError("mean must have length dimension and "+\
                "covariance must be of shapre dimension x dimension")
        self._assemble()
        super(Gaussian,self).__init__()
    
    def _assemble(self):
        """ Assemble decomposition of sigma. """
        if self.decomp_type == 'pca':
            evals,evecs = eigh(self.sigma) # get eigenvectors and eigenvalues for
            order = argsort(-evals)
            self.a = dot(evecs[:,order],diag(sqrt(evals[order]))).T
        elif self.decomp_type == 'cholesky':
            self.a = cholesky(self.sigma)
    
    def pdf(self, x):
        """ See abstract method. """
        x = x.reshape(self.d,1)
        mu = self.mu.reshape(self.d,1)
        density = (2*pi)**(-self.d/2.) * det(self.sigma)**(-1./2) * \
            exp(-1./2 *  dot( dot((x-mu).T,inv(self.sigma)), x-mu) )
        return density

    def _tf_to_mimic_samples(self, samples):
        """
        Transform samples to appear Gaussian
        
        Args:
            samples (ndarray): samples from a discrete distribution
        
        Return:
            ndarray: samples from the DiscreteDistribution transformed to mimic Gaussian.
        """
        if self.distribution.mimics == 'StdGaussian':
            std_gaussian_samples = samples
        elif self.distribution.mimics == "StdUniform":
            std_gaussian_samples = norm.ppf(samples)
        else:
            raise TransformError(\
                'Cannot transform samples mimicing %s to Gaussian'%self.distribution.mimics)
        mimic_samples = self.mu + dot(std_gaussian_samples,self.a)
        return mimic_samples

    def _transform_g_to_f(self, g):
        """ See abstract method. """
        def f(samples, *args, **kwargs):
            z = self._tf_to_mimic_samples(samples)
            y = g(z, *args, **kwargs)
            return y
        return f
    
    def gen_samples(self, *args, **kwargs):
        """ See abstract method. """
        samples = self.distribution.gen_samples(*args,**kwargs)
        mimic_samples = self._tf_to_mimic_samples(samples)
        return mimic_samples

    def set_dimension(self, dimension):
        """ See abstract method. """
        m = self.mu[0]
        c = self.sigma[0,0]
        expected_cov = c*eye(int(self.d))
        if not (all(self.mu==m) and (self.sigma==expected_cov).all()):
            raise DimensionError('In order to change dimension of Gaussian measure '+\
                'mean (mu) must be all the same and covariance must be a scaler times I')
        self.distribution.set_dimension(dimension)
        self.d = dimension
        self.mu = tile(m,int(self.d))
        self.sigma = c*eye(int(self.d))
        self._assemble()
    
    def plot(self, dim_x=0, dim_y=1, n=2**7, point_size=5, color='c', show=True, out=None):
        """
        Make a scatter plot from samples. Requires dimension >= 2. 

        Args:
            dim_x (int): index of first dimension to be plotted on horizontal axis. 
            dim_y (int): index of the second dimension to be plotted on vertical axis.
            n (int): number of samples to draw as self.gen_samples(n)
            point_size (int): ax.scatter(...,s=point_size)
            color (str): ax.scatter(...,color=color)
            show (bool): show plot or not? 
            out (str): file name to output image. If None, the image is not output

        Return: 
<<<<<<< HEAD
            tuple: fig,ax from `fig,ax = matplotlib.pyplot.subplots(...)`
=======
            fig,ax (tuple) from fig,ax = matplotlib.pyplot.subplots(...)
>>>>>>> 7c188808
        """
        if self.dimension < 2:
            raise ParameterError('Plotting a Gaussian instance requires dimension >=2. ')
        x = self.gen_samples(n)
        from matplotlib import pyplot
        pyplot.rc('font', size=16)
        pyplot.rc('legend', fontsize=16)
        pyplot.rc('figure', titlesize=16)
        pyplot.rc('axes', titlesize=16, labelsize=16)
        pyplot.rc('xtick', labelsize=16)
        pyplot.rc('ytick', labelsize=16)
        fig,ax = pyplot.subplots()
        ax.set_xlabel('$x_{i,%d}$'%dim_x)
        ax.set_ylabel('$x_{i,%d}$'%dim_y)
        ax.scatter(x[:,dim_x],x[:,dim_y],color=color,s=point_size)
        s = '$2^{%d}$'%log2(n) if log2(n)%1==0 else '%d'%n
        ax.set_title(s+' Gaussian Samples')
        fig.tight_layout()
        if out: pyplot.savefig(out,dpi=250)
        if show: pyplot.show()
        return fig,ax<|MERGE_RESOLUTION|>--- conflicted
+++ resolved
@@ -2,11 +2,7 @@
 from ..util import TransformError,DimensionError, ParameterError
 from ..discrete_distribution import Sobol
 from numpy import *
-<<<<<<< HEAD
 from numpy.linalg import cholesky, det, inv, eigh
-=======
-from numpy.linalg import *
->>>>>>> 7c188808
 from scipy.stats import norm
 
 
@@ -152,11 +148,7 @@
             out (str): file name to output image. If None, the image is not output
 
         Return: 
-<<<<<<< HEAD
             tuple: fig,ax from `fig,ax = matplotlib.pyplot.subplots(...)`
-=======
-            fig,ax (tuple) from fig,ax = matplotlib.pyplot.subplots(...)
->>>>>>> 7c188808
         """
         if self.dimension < 2:
             raise ParameterError('Plotting a Gaussian instance requires dimension >=2. ')
